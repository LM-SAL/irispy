from pathlib import Path

from astropy.io import fits

from ndcube import NDCollection
from sunpy import log as logger

from irispy.io.sji import read_sji_lvl2
from irispy.io.spectrograph import read_spectrograph_lvl2

__all__ = ["fitsinfo", "read_files"]


def _get_simple_metadata(file):
    """
    Get simple metadata from a FITS file.

    Parameters
    ----------
    file : `pathlib.Path`
        The FITS file to read.

    Returns
    -------
    `tuple`
        A tuple containing the instrument name and description.
    """
    if not file.name.endswith(".fits") and not file.name.endswith(".fits.gz"):
        return "", ""
    instrume = fits.getval(file, "INSTRUME")
    describe = fits.getval(file, "TDESC1")
    return instrume, describe


def _extract_tarfile(filenames):
    """
    Extracts a tar file to the same location as the tar file.

    Parameters
    ----------
    filenames : `list of str`
        The filenames of the tar files to extract.
    """
    expanded_files = []
    for fname in filenames:
        filename = Path(fname)
        if tarfile.is_tarfile(filename):
            extract_dir = filename.with_suffix("").with_suffix("")  # removes .tar.gz or .tar
            extract_dir.mkdir(parents=True, exist_ok=True)
            with tarfile.open(filename, "r") as tar:
                tar.extractall(extract_dir, filter="data")
                expanded_files.extend([extract_dir / member.name for member in tar.getmembers() if member.isfile()])
        else:
            expanded_files.append(filename)
    return expanded_files


def fitsinfo(filename):
    """
    Prints information about the extension of a raster or SJI level 2 data
    file.

    Parameters
    ----------
    filename : str
        Filename to load.
    """
    with fits.open(filename) as hdulist:
        hdulist.info()
        hdr = hdulist[0].header
        msg = f"Observation description: {hdr['OBS_DESC']}"
        logger.info(msg)
        modifier = ""
        for i in range(hdr["NWIN"]):
            msg = f"Extension No. {i + 1} stores data and header of {hdr[f'TDESC{i + 1}']}: "
            logger.info(msg)
            if "SJI" not in hdr[f"TDET{i + 1}"]:
                modifier = f" ({hdr[f'TDET{i + 1}'][:3]})"
            msg = f"{hdr[f'TWMIN{i + 1}']:.2f} - {hdr[f'TWMAX{i + 1}']:.2f} AA{modifier}"
            logger.info(msg)


def read_files(filenames, *, spectral_windows=None, uncertainty=False, memmap=False, allow_errors=False, **kwargs):
    """
    A wrapper function to read any number of raster, SJI or IRIS-aligned AIA
    data files.

    The goal is be able to download an entire IRIS observation and read it
    in one go, without having to worry about the type of file.

    Parameters
    ----------
    filename : `list of `str`, `str`, `pathlib.Path`
        Filename(s) to load.
    spectral_windows: iterable of `str` or `str`
        Spectral windows to extract from files. Default=None, implies, extract all
        spectral windows.
    uncertainty : `bool`, optional
        If `True` (not the default), will compute the uncertainty for the data (slower and
        uses more memory). If `memmap=True`, the uncertainty is never computed.
    memmap : `bool`, optional
        If `True` (not the default), will not load arrays into memory, and will only read from
        the file into memory when needed. This option is faster and uses a
        lot less memory. However, because FITS scaling is not done on-the-fly,
        the data units will be unscaled, not the usual data numbers (DN).
    allow_errors : `bool`, optional
        Will continue loading the files if one fails to load.
        Defaults to `False`.
    kwargs : `dict`, optional
        Additional keyword arguments to pass to the reader functions.

    Returns
    -------
    `NDCollection`
        With keys being the value of TDESC1, the values being the cube.
    """
<<<<<<< HEAD
    if isinstance(filename, str | Path):
        filename = [filename]
    filename = sorted(filename)
    returns = {}
    for file in filename:
        instrume = ""
        describe = ""
        if file.endswith((".fits", ".fits.gz")):
            instrume = fits.getval(file, "INSTRUME")
            describe = fits.getval(file, "TDESC1")
        logger.debug(f"Processing file: {file} with instrume: {instrume}")
        try:
            if instrume in ["IRIS", "SJI"] or instrume.startswith("AIA"):
                returns[f"{describe}"] = read_sji_lvl2(file, memmap=memmap, uncertainty=uncertainty, **kwargs)
            elif file.endswith(".tar.gz") or instrume == "SPEC":
=======
    if isinstance(filenames, (str, Path)):
        filenames = [filenames]
    filenames = sorted(filenames)
    filenames = [Path(f) for f in filenames]
    returns = {}
    for filename in filenames:
        sdo_tarfile = bool(filename.name.endswith("SDO.tar.gz"))
        raster_tarfile = bool(filename.name.endswith("_raster.tar.gz"))
        instrume, describe = _get_simple_metadata(filename)
        logger.debug(f"Processing file: {filename} with instrume: {instrume}")
        try:
            if sdo_tarfile or instrume in ["IRIS", "SJI"] or instrume.startswith("AIA"):
                file = _extract_tarfile([filename]) if sdo_tarfile else [filename]
                for f in file:
                    instrume, describe = _get_simple_metadata(f)
                    returns[f"{describe}"] = read_sji_lvl2(f, memmap=memmap, uncertainty=uncertainty, **kwargs)
            elif raster_tarfile or instrume == "SPEC":
                file = _extract_tarfile([filename]) if raster_tarfile else [filename]
                instrume, describe = _get_simple_metadata(file[0])
>>>>>>> 7df3c16b
                returns[f"{describe}"] = read_spectrograph_lvl2(
                    file, spectral_windows=spectral_windows, memmap=memmap, uncertainty=uncertainty, **kwargs
                )
            else:
                logger.warning(f"INSTRUME: {instrume} was not recognized and not loaded")
        except Exception as e:
            if allow_errors:
                logger.warning(f"File {filename} failed to load with {e}")
                continue
            raise
    return NDCollection(returns.items()) if len(returns) > 1 else next(iter(returns.values()))<|MERGE_RESOLUTION|>--- conflicted
+++ resolved
@@ -1,3 +1,4 @@
+import tarfile
 from pathlib import Path
 
 from astropy.io import fits
@@ -114,23 +115,6 @@
     `NDCollection`
         With keys being the value of TDESC1, the values being the cube.
     """
-<<<<<<< HEAD
-    if isinstance(filename, str | Path):
-        filename = [filename]
-    filename = sorted(filename)
-    returns = {}
-    for file in filename:
-        instrume = ""
-        describe = ""
-        if file.endswith((".fits", ".fits.gz")):
-            instrume = fits.getval(file, "INSTRUME")
-            describe = fits.getval(file, "TDESC1")
-        logger.debug(f"Processing file: {file} with instrume: {instrume}")
-        try:
-            if instrume in ["IRIS", "SJI"] or instrume.startswith("AIA"):
-                returns[f"{describe}"] = read_sji_lvl2(file, memmap=memmap, uncertainty=uncertainty, **kwargs)
-            elif file.endswith(".tar.gz") or instrume == "SPEC":
-=======
     if isinstance(filenames, (str, Path)):
         filenames = [filenames]
     filenames = sorted(filenames)
@@ -150,7 +134,6 @@
             elif raster_tarfile or instrume == "SPEC":
                 file = _extract_tarfile([filename]) if raster_tarfile else [filename]
                 instrume, describe = _get_simple_metadata(file[0])
->>>>>>> 7df3c16b
                 returns[f"{describe}"] = read_spectrograph_lvl2(
                     file, spectral_windows=spectral_windows, memmap=memmap, uncertainty=uncertainty, **kwargs
                 )
