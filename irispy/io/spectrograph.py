from copy import copy
from pathlib import Path

import numpy as np

import astropy.units as u
from astropy.coordinates import SkyCoord
from astropy.io import fits
from astropy.time import Time, TimeDelta
from astropy.wcs import WCS

from sunpy import log as logger
from sunpy.coordinates import Helioprojective

from irispy.spectrograph import Collection, SGMeta, SpectrogramCube, SpectrogramCubeSequence
from irispy.utils import calculate_uncertainty
from irispy.utils.constants import DN_UNIT, READOUT_NOISE, SLIT_WIDTH

__all__ = ["read_spectrograph_lvl2"]


def _pc_matrix(lam, angle_1, angle_2):
    return angle_1, -1 * lam * angle_2, 1 / lam * angle_2, angle_1


def read_spectrograph_lvl2(
    filenames,
    *,
    spectral_windows=None,
    uncertainty=False,
    memmap=False,
    revert_v34=False,
):
    """
    Reads either a SINGLE IRIS level 2 spectrograph FITs or a list of them.

    Does not handle tar files.

    Parameters
    ----------
    filenames: `list` of `str` or `str`
        Filename of filenames to be read. They must all be associated with the same
        OBS number.
    spectral_windows: iterable of `str` or `str`
        Spectral windows to extract from files. Default=None, implies, extract all
        spectral windows.
    uncertainty : `bool`, optional
        If `True` (not the default), will compute the uncertainty for the data (slower and
        uses more memory). If `memmap=True`, the uncertainty is never computed.
    memmap : `bool`, optional
        If `True` (not the default), will not load arrays into memory, and will only read from
        the file into memory when needed. This option is faster and uses a
        lot less memory. However, because FITS scaling is not done on-the-fly,
        the data units will be unscaled, not the usual data numbers (DN).
    revert_v34 : `bool`, optional.
        Will undo the data and WCS flipping made to V34 observations.
        Defaults to `False`.

    Returns
    -------
    `ndcube.NDCollection`
    """
<<<<<<< HEAD
    to_add = []
    to_remove = []
    if isinstance(filenames, str | Path):
        if tarfile.is_tarfile(filenames):
            path = Path(str(filenames).replace(".tar.gz", ""))
            path.mkdir(parents=True, exist_ok=True)
            with tarfile.open(filenames, "r") as tar:
                tar.extractall(path, filter="data")
                to_add.extend([path / file for file in tar.getnames()])
                to_remove.append(filenames)
        filenames = [filenames]
    filenames.extend(to_add)
    for remove in to_remove:
        filenames.pop(filenames.index(remove))
=======
    if isinstance(filenames, (str, Path)):
        filenames = [filenames]
    filenames = [str(f) for f in filenames]
>>>>>>> 7df3c16b
    # Collecting the window observations
    with fits.open(filenames[0], memmap=memmap, do_not_scale_image_data=memmap) as hdulist:
        # After a discussion with the IRIS team, it was decided that instead of the
        # OBSID, we will use STEPS_AV less than -0.01 to identify V34 observations.
        v34 = hdulist[0].header["STEPS_AV"] < -0.01
        hdulist.verify("silentfix")
        windows_in_obs = np.array(
            [hdulist[0].header[f"TDESC{i}"] for i in range(1, hdulist[0].header["NWIN"] + 1)],
        )
        # If spectral_window is not set then get every window.
        # Else take the appropriate windows
        if not spectral_windows:
            spectral_windows_req = windows_in_obs
            window_fits_indices = range(1, len(hdulist) - 2)
        else:
            spectral_windows_req = [spectral_windows] if isinstance(spectral_windows, str) else spectral_windows
            spectral_windows_req = np.asarray(spectral_windows_req, dtype="U")
            window_is_in_obs = np.asarray([window in windows_in_obs for window in spectral_windows_req])
            if not all(window_is_in_obs):
                missing_windows = window_is_in_obs is False
                msg = f"Spectral windows {spectral_windows[missing_windows]} not in file {filenames[0]}"
                raise ValueError(msg)
            window_fits_indices = np.nonzero(np.isin(windows_in_obs, spectral_windows))[0] + 1
        data_dict = {window_name: [] for window_name in spectral_windows_req}
    for filename in filenames:
        with fits.open(filename, memmap=memmap, do_not_scale_image_data=memmap) as hdulist:
            hdulist.verify("silentfix")
            # Extract axis-aligned metadata.
            times = Time(hdulist[0].header["STARTOBS"]) + TimeDelta(
                hdulist[-2].data[:, hdulist[-2].header["TIME"]],
                format="sec",
            )
            fov_center = SkyCoord(
                Tx=hdulist[-2].data[:, hdulist[-2].header["XCENIX"]],
                Ty=hdulist[-2].data[:, hdulist[-2].header["YCENIX"]],
                unit=u.arcsec,
                frame=Helioprojective,
            )
            obs_vrix = hdulist[-2].data[:, hdulist[-2].header["OBS_VRIX"]] * u.m / u.s
            ophaseix = hdulist[-2].data[:, hdulist[-2].header["OPHASEIX"]]
            exposure_times_fuv = hdulist[-2].data[:, hdulist[-2].header["EXPTIMEF"]] * u.s
            exposure_times_nuv = hdulist[-2].data[:, hdulist[-2].header["EXPTIMEN"]] * u.s
            for i, window_name in enumerate(spectral_windows_req):
                meta = SGMeta(
                    hdulist[0].header,
                    window_name,
                    data_shape=hdulist[window_fits_indices[i]].data.shape,
                )
                exposure_times = exposure_times_nuv
                dn_unit = DN_UNIT["NUV"]
                readout_noise = READOUT_NOISE["NUV"]
                if "FUV" in meta.detector:
                    exposure_times = exposure_times_fuv
                    dn_unit = DN_UNIT["FUV"]
                    readout_noise = READOUT_NOISE["FUV"]
                meta.add("exposure time", exposure_times, None, 0)
                meta.add("exposure FOV center", fov_center, None, 0)
                meta.add("observer radial velocity", obs_vrix, None, 0)
                meta.add("orbital phase", ophaseix, None, 0)
                # Sit-and-stare have a CDELT of 0 which causes issues in WCS.
                # In this case, set CDELT to a small number.
                header = copy(hdulist[window_fits_indices[i]].header)
                # Account for a slit offset (POFFYNUV (45) or POFFYFUV (34))
                idx = 34 if meta.spectral_band == "FUV" else 45
                header["CRVAL3"] -= hdulist[-2].data[:, idx].mean() * (SLIT_WIDTH.value / 2)
                if header["CDELT3"] == 0:
                    header["CDELT3"] = 1e-10
                    ang1, ang2, ang3, ang4 = _pc_matrix(
                        header["CDELT3"] / header["CDELT2"],
                        hdulist[-2].data[:, 20].mean(),
                        hdulist[-2].data[:, 22].mean(),
                    )
                    header["PC2_2"] = ang1
                    header["PC2_3"] = ang2
                    header["PC3_2"] = ang3
                    header["PC3_3"] = ang4
                try:
                    wcs = WCS(header)
                except Exception as e:  # NOQA: BLE001
                    msg = (
                        f"WCS failed to load while reading one step of the raster due to {e}"
                        "The loading will continue but this will be missing in the final cube. "
                        f"Spectral window: {window_name}, step {i} in file: {filename}"
                    )
                    logger.warning(msg)
                    continue
                out_uncertainty = None
                data_mask = None
                if not memmap:
                    data_mask = hdulist[window_fits_indices[i]].data == -200.0
                if uncertainty:
                    out_uncertainty = calculate_uncertainty(
                        hdulist[window_fits_indices[i]].data,
                        readout_noise,
                        dn_unit,
                    )
                if v34 and not revert_v34:
                    times = times[::-1]
                    data = np.flip(hdulist[window_fits_indices[i]].data, axis=0)
                    header["PC1_3"] = 0
                    header["PC2_3"] = -header["PC2_3"]
                    header["PC3_2"] = -header["PC3_2"]
                    header["CDELT3"] = -header["CDELT3"]
                    header["CRPIX3"] = header["NAXIS3"] - header["CRPIX3"] + 1
                    wcs = WCS(header)
                else:
                    data = hdulist[window_fits_indices[i]].data
                cube = SpectrogramCube(
                    data,
                    wcs=wcs,
                    uncertainty=out_uncertainty,
                    unit=dn_unit,
                    meta=meta,
                    mask=data_mask,
                )
                cube.extra_coords.add("time", 0, times, physical_types="time")
                data_dict[window_name].append(cube)
    window_data_pairs = [
        (window_name, SpectrogramCubeSequence(data_dict[window_name], common_axis=0))
        for window_name in spectral_windows_req
    ]
    return Collection(window_data_pairs, aligned_axes=(0, 1, 2))<|MERGE_RESOLUTION|>--- conflicted
+++ resolved
@@ -60,26 +60,9 @@
     -------
     `ndcube.NDCollection`
     """
-<<<<<<< HEAD
-    to_add = []
-    to_remove = []
-    if isinstance(filenames, str | Path):
-        if tarfile.is_tarfile(filenames):
-            path = Path(str(filenames).replace(".tar.gz", ""))
-            path.mkdir(parents=True, exist_ok=True)
-            with tarfile.open(filenames, "r") as tar:
-                tar.extractall(path, filter="data")
-                to_add.extend([path / file for file in tar.getnames()])
-                to_remove.append(filenames)
-        filenames = [filenames]
-    filenames.extend(to_add)
-    for remove in to_remove:
-        filenames.pop(filenames.index(remove))
-=======
     if isinstance(filenames, (str, Path)):
         filenames = [filenames]
     filenames = [str(f) for f in filenames]
->>>>>>> 7df3c16b
     # Collecting the window observations
     with fits.open(filenames[0], memmap=memmap, do_not_scale_image_data=memmap) as hdulist:
         # After a discussion with the IRIS team, it was decided that instead of the
