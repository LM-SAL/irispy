--- conflicted
+++ resolved
@@ -57,12 +57,9 @@
   # only run on parent tags with semantic versioning names, excluding dev tags
   only:
       - tags
-<<<<<<< HEAD
-=======
   except:
     - branches
     - merge_requests
->>>>>>> 0ffd4137
   before_script:
     - python -m pip install --upgrade build check-manifest twine
   script:
